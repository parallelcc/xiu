--- conflicted
+++ resolved
@@ -30,17 +30,12 @@
 ] }
 serde = { version = "1.0", features = ["derive", "rc"] }
 
-<<<<<<< HEAD
+
 # bytesio = "0.2.0"
-# xflv = "0.2.0"
+# xflv = "0.2.1"
 # h264-decoder = "0.1.0"
+
 streamhub = { path = "../../library/streamhub/" }
-=======
-bytesio = "0.2.0"
-xflv = "0.2.1"
-h264-decoder = "0.1.0"
->>>>>>> d99a3ea3
-
 bytesio = { path = "../../library/bytesio/" }
 xflv = { path = "../../library/container/flv/" }
 h264-decoder = { path = "../../library/codec/h264/" } 
